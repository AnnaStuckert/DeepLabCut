name: Python package

on:
  push:
    branches: [ master ]
  pull_request:
    branches: [ master ]

jobs:
  build:
    runs-on: ${{ matrix.os }}

    strategy:
      fail-fast: false
      matrix:
<<<<<<< HEAD
        python-version: [3.6, 3.7, 3.8] #3.9 fails due to opencv-headless version
=======
        os: [ubuntu-latest, macos-latest, windows-latest]
        python-version: [3.6, 3.7] #3.8 continually failing; adding in 3.9 also failing
        include:
          - os: ubuntu-latest
            path: ~/.cache/pip
          - os: macos-latest
            path: ~/Library/Caches/pip
          - os: windows-latest
            path: ~\AppData\Local\pip\Cache
>>>>>>> e614dbf9

    steps:
      - name: Checkout code
        uses: actions/checkout@v2

      - name: Cache dependencies
        uses: actions/cache@v2
        with:
          path: ${{ matrix.path }}
          key: ${{ runner.os }}-pip-${{ hashFiles('**/requirements.txt') }}
          restore-keys: |
            ${{ runner.os }}-pip-

      - name: Set up Python ${{ matrix.python-version }}
        uses: actions/setup-python@v2
        with:
          python-version: ${{ matrix.python-version }}

      - name: Install dependencies
        run: |
          python -m pip install --upgrade pip setuptools wheel
          pip install -r requirements.txt
          pip install tensorflow==1.13.1

      - name: Install ffmpeg
        run: |
          if [ "$RUNNER_OS" == "Linux" ]; then
            sudo apt-get install ffmpeg
          elif [ "$RUNNER_OS" == "macOS" ]; then
            brew install ffmpeg
          else
            choco install ffmpeg
          fi
        shell: bash

      - name: Run pytest tests
        run: |
          pip install pytest
          python -m pytest

      - name: Run functional tests
        run: |
          pip install git+git://github.com/${{ github.repository }}.git@${{ github.sha }}
          python examples/testscript.py
          python examples/testscript_multianimal.py<|MERGE_RESOLUTION|>--- conflicted
+++ resolved
@@ -13,11 +13,8 @@
     strategy:
       fail-fast: false
       matrix:
-<<<<<<< HEAD
+        os: [ubuntu-latest, macos-latest, windows-latest]
         python-version: [3.6, 3.7, 3.8] #3.9 fails due to opencv-headless version
-=======
-        os: [ubuntu-latest, macos-latest, windows-latest]
-        python-version: [3.6, 3.7] #3.8 continually failing; adding in 3.9 also failing
         include:
           - os: ubuntu-latest
             path: ~/.cache/pip
@@ -25,8 +22,7 @@
             path: ~/Library/Caches/pip
           - os: windows-latest
             path: ~\AppData\Local\pip\Cache
->>>>>>> e614dbf9
-
+            
     steps:
       - name: Checkout code
         uses: actions/checkout@v2
